[package]
name = "iroh-cli"
version = "0.18.0"
edition = "2021"
readme = "README.md"
description = "Bytes. Distributed."
license = "MIT OR Apache-2.0"
authors = ["dignifiedquire <me@dignifiedquire.com>", "n0 team"]
repository = "https://github.com/n0-computer/iroh"
keywords = ["networking", "p2p", "holepunching", "ipfs"]

# Despite not being in the workspace root this is explicitly here to
# make `cargo run` in the workspace root invoke `iroh`.
default-run = "iroh"

[lints]
workspace = true

[[bin]]
name = "iroh"
path = "src/main.rs"
doc = false

[dependencies]
anyhow = "1.0.81"
bao-tree = "0.13"
bytes = "1.5.0"
clap = { version = "4", features = ["derive"] }
colored = "2.0.4"
comfy-table = "7.0.1"
console = "0.15.5"
crossterm = "0.27.0"
derive_more = { version = "1.0.0-beta.1", features = ["display"] }
dialoguer = { version = "0.11.0", default-features = false }
dirs-next = "2.0.0"
flume = "0.11.0"
futures-buffered = "0.2.4"
futures-lite = "2.3"
hex = "0.4.3"
human-time = "0.1.6"
indicatif = { version = "0.17", features = ["tokio"] }
iroh = { version = "0.18.0", path = "../iroh", features = ["metrics"] }
iroh-metrics = { version = "0.18.0", path = "../iroh-metrics" }
parking_lot = "0.12.1"
pkarr = { version = "1.1.5", default-features = false }
portable-atomic = "1"
postcard = "1.0.8"
<<<<<<< HEAD
quic-rpc = { version = "0.8.0", features = ["flume-transport", "quinn-transport"] }
quinn = { version = "0.11" }
=======
quic-rpc = { version = "0.10.2", features = ["flume-transport", "quinn-transport"] }
>>>>>>> eb74cf6a
rand = "0.8.5"
ratatui = "0.26.2"
reqwest = { version = "0.12.4", default-features = false, features = ["json", "rustls-tls"] }
rustyline = "12.0.0"
serde = { version = "1.0.197", features = ["derive"] }
serde_with = "3.7.0"
shell-words = "1.1.0"
shellexpand = "3.1.0"
strum = { version = "0.26.2", features = ["derive"] }
tempfile = "3.10.1"
thiserror = "1.0.58"
time = { version = "0.3", features = ["formatting"] }
tokio = { version = "1.36.0", features = ["full"] }
toml = { version = "0.8.12", features = ["preserve_order"] }
tracing = "0.1.40"
tracing-appender = "0.2.3"
tracing-subscriber = { version = "0.3", features = ["env-filter"] }

[dev-dependencies]
duct = "0.13.6"
nix = { version = "0.27", features = ["signal", "process"] }
regex = "1.10.3"
testdir = "0.9.1"
walkdir = "2"

[features]
default = ["metrics"]
metrics = []<|MERGE_RESOLUTION|>--- conflicted
+++ resolved
@@ -45,12 +45,8 @@
 pkarr = { version = "1.1.5", default-features = false }
 portable-atomic = "1"
 postcard = "1.0.8"
-<<<<<<< HEAD
-quic-rpc = { version = "0.8.0", features = ["flume-transport", "quinn-transport"] }
+quic-rpc = { version = "0.10.2", features = ["flume-transport", "quinn-transport"] }
 quinn = { version = "0.11" }
-=======
-quic-rpc = { version = "0.10.2", features = ["flume-transport", "quinn-transport"] }
->>>>>>> eb74cf6a
 rand = "0.8.5"
 ratatui = "0.26.2"
 reqwest = { version = "0.12.4", default-features = false, features = ["json", "rustls-tls"] }
