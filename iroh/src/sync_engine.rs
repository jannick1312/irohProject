//! Handlers and actors to for live syncing [`iroh_sync`] replicas.
//!
//! [`iroh_sync::Replica`] is also called documents here.

use std::sync::Arc;

use anyhow::Result;
use bytes::Bytes;
use futures::{
    future::{BoxFuture, FutureExt, Shared},
    Stream, TryStreamExt,
};
use iroh_bytes::{
    downloader::Downloader,
    store::{EntryStatus, EntryStatusInline},
};
use iroh_bytes::{BlobFormat, Hash};
use iroh_gossip::net::Gossip;

use iroh_net::{key::PublicKey, MagicEndpoint, NodeAddr};
use iroh_sync::{actor::SyncHandle, Content, ContentStore, Entry, NamespaceId};
use serde::{Deserialize, Serialize};
use tokio::sync::{mpsc, oneshot};
use tokio_stream::StreamExt;
use tracing::{error, error_span, Instrument};

mod gossip;
mod live;
pub mod rpc;
mod state;

use gossip::GossipActor;
use live::{LiveActor, ToLiveActor};

pub use self::live::SyncEvent;
pub use self::state::{Origin, SyncReason};
pub use iroh_sync::net::SYNC_ALPN;

/// Capacity of the channel for the [`ToLiveActor`] messages.
const ACTOR_CHANNEL_CAP: usize = 64;
/// Capacity for the channels for [`SyncEngine::subscribe`].
const SUBSCRIBE_CHANNEL_CAP: usize = 256;

/// Size limit until which content is inlined
pub(crate) const INLINE_LIMIT: u64 = 1024;

type LocalContentStatusCb =
    Arc<dyn Fn(Hash) -> BoxFuture<'static, Result<Content>> + Send + Sync + 'static>;

/// The sync engine coordinates actors that manage open documents, set-reconciliation syncs with
/// peers and a gossip swarm for each syncing document.
///
/// The RPC methods dealing with documents and sync operate on the `SyncEngine`, with method
/// implementations in [rpc].
#[derive(derive_more::Debug, Clone)]
pub struct SyncEngine {
    pub(crate) endpoint: MagicEndpoint,
    pub(crate) sync: SyncHandle,
    to_live_actor: mpsc::Sender<ToLiveActor>,
    tasks_fut: Shared<BoxFuture<'static, ()>>,
    #[debug("LocalContentStatusCb")]
    local_content_status: LocalContentStatusCb,
}

#[derive(Debug, Clone)]
struct IrohBytesContentStore<B: iroh_bytes::store::Store> {
    store: B,
}

impl<B: iroh_bytes::store::Store> ContentStore for IrohBytesContentStore<B> {
    fn get_status_or_inline(&self, hash: &Hash) -> Content {
        let Ok(entry) = self.store.entry_status_inline_sync(hash, INLINE_LIMIT) else {
            return Content::Missing;
        };
        match entry {
            EntryStatusInline::Inline(data) => Content::Inline(data),
            EntryStatusInline::Complete => Content::Complete,
            EntryStatusInline::Partial => Content::Incomplete,
            EntryStatusInline::NotFound => Content::Missing,
        }
    }

    fn insert(&self, data: Bytes) -> std::io::Result<()> {
        // We can drop the tag because blobs in docs are protected manually.
        let _tag = self.store.import_bytes_sync(data, BlobFormat::Raw)?;
        Ok(())
    }
}

impl SyncEngine {
    /// Start the sync engine.
    ///
    /// This will spawn two tokio tasks for the live sync coordination and gossip actors, and a
    /// thread for the [`iroh_sync::actor::SyncHandle`].
    pub fn spawn<B: iroh_bytes::store::Store>(
        endpoint: MagicEndpoint,
        gossip: Gossip,
        replica_store: iroh_sync::store::Store,
        bao_store: B,
        downloader: Downloader,
    ) -> Self {
        let (live_actor_tx, to_live_actor_recv) = mpsc::channel(ACTOR_CHANNEL_CAP);
        let (to_gossip_actor, to_gossip_actor_recv) = mpsc::channel(ACTOR_CHANNEL_CAP);
        let me = endpoint.node_id().fmt_short();

        let content_store = IrohBytesContentStore {
            store: bao_store.clone(),
        };
<<<<<<< HEAD

        let local_content_status = {
            let store = bao_store.clone();
            Arc::new(move |hash| {
                let store = store.clone();
                local_content_status(store, hash).boxed()
            })
        };

        let sync = SyncHandle::spawn(replica_store.clone(), content_store, me.clone());
=======
        let sync = SyncHandle::spawn(replica_store, Some(content_status_cb.clone()), me.clone());
>>>>>>> 9b3165b7

        let mut actor = LiveActor::new(
            sync.clone(),
            endpoint.clone(),
            gossip.clone(),
            bao_store,
            downloader.clone(),
            to_live_actor_recv,
            live_actor_tx.clone(),
            to_gossip_actor,
        );
        let mut gossip_actor = GossipActor::new(
            to_gossip_actor_recv,
            sync.clone(),
            gossip,
            downloader,
            live_actor_tx.clone(),
        );
        let live_actor_task = tokio::task::spawn(
            async move {
                if let Err(err) = actor.run().await {
                    error!("sync actor failed: {err:?}");
                }
            }
            .instrument(error_span!("sync", %me)),
        );
        let gossip_actor_task = tokio::task::spawn(
            async move {
                if let Err(err) = gossip_actor.run().await {
                    error!("gossip recv actor failed: {err:?}");
                }
            }
            .instrument(error_span!("sync", %me)),
        );
        let tasks_fut = async move {
            if let Err(err) = live_actor_task.await {
                error!("Error while joining actor task: {err:?}");
            }
            gossip_actor_task.abort();
            if let Err(err) = gossip_actor_task.await {
                if !err.is_cancelled() {
                    error!("Error while joining gossip recv task task: {err:?}");
                }
            }
        }
        .boxed()
        .shared();

        Self {
            endpoint,
            sync,
            to_live_actor: live_actor_tx,
            tasks_fut,
            local_content_status,
        }
    }

    /// Start to sync a document.
    ///
    /// If `peers` is non-empty, it will both do an initial set-reconciliation sync with each peer,
    /// and join an iroh-gossip swarm with these peers to receive and broadcast document updates.
    pub async fn start_sync(&self, namespace: NamespaceId, peers: Vec<NodeAddr>) -> Result<()> {
        let (reply, reply_rx) = oneshot::channel();
        self.to_live_actor
            .send(ToLiveActor::StartSync {
                namespace,
                peers,
                reply,
            })
            .await?;
        reply_rx.await??;
        Ok(())
    }

    /// Join and sync with a set of peers for a document that is already syncing.
    pub async fn join_peers(&self, namespace: NamespaceId, peers: Vec<NodeAddr>) -> Result<()> {
        let (reply, reply_rx) = oneshot::channel();
        self.to_live_actor
            .send(ToLiveActor::JoinPeers {
                namespace,
                peers,
                reply,
            })
            .await?;
        reply_rx.await??;
        Ok(())
    }

    /// Stop the live sync for a document and leave the gossip swarm.
    ///
    /// If `kill_subscribers` is true, all existing event subscribers will be dropped. This means
    /// they will receive `None` and no further events in case of rejoining the document.
    pub async fn leave(&self, namespace: NamespaceId, kill_subscribers: bool) -> Result<()> {
        let (reply, reply_rx) = oneshot::channel();
        self.to_live_actor
            .send(ToLiveActor::Leave {
                namespace,
                kill_subscribers,
                reply,
            })
            .await?;
        reply_rx.await??;
        Ok(())
    }

    /// Subscribe to replica and sync progress events.
    pub fn subscribe(
        &self,
        namespace: NamespaceId,
    ) -> impl Stream<Item = Result<LiveEvent>> + Unpin + 'static {
        // Create a future that sends channel senders to the respective actors.
        // We clone `self` so that the future does not capture any lifetimes.
        let this = self.clone();
        let cb = Arc::clone(&this.local_content_status);
        let fut = async move {
            // Subscribe to insert events from the replica.
            let replica_events = {
                let (s, r) = flume::bounded(SUBSCRIBE_CHANNEL_CAP);
                this.sync.subscribe(namespace, s).await?;
                r.into_stream()
                    .then(move |ev| LiveEvent::from_replica_event(ev, cb.clone()).boxed())
            };

            // Subscribe to events from the [`live::Actor`].
            let sync_events = {
                let (s, r) = flume::bounded(SUBSCRIBE_CHANNEL_CAP);
                let (reply, reply_rx) = oneshot::channel();
                this.to_live_actor
                    .send(ToLiveActor::Subscribe {
                        namespace,
                        sender: s,
                        reply,
                    })
                    .await?;
                reply_rx.await??;
                r.into_stream().map(|event| Ok(LiveEvent::from(event)))
            };

            // Merge the two receivers into a single stream.
            let stream = replica_events.merge(sync_events);
            // We need type annotations for the error type here.
            Result::<_, anyhow::Error>::Ok(stream)
        };

        // Flatten the future into a single stream. If the future errors, the error will be
        // returned from the first call to [`Stream::next`].
        // We first pin the future so that the resulting stream is `Unpin`.
        Box::pin(fut).into_stream().try_flatten()
    }

    /// Handle an incoming iroh-sync connection.
    pub async fn handle_connection(&self, conn: quinn::Connecting) -> anyhow::Result<()> {
        self.to_live_actor
            .send(ToLiveActor::HandleConnection { conn })
            .await?;
        Ok(())
    }

    /// Shutdown the sync engine.
    pub async fn shutdown(&self) -> Result<()> {
        self.to_live_actor.send(ToLiveActor::Shutdown).await?;
        self.tasks_fut.clone().await;
        Ok(())
    }
}

pub(crate) async fn local_content_status<B: iroh_bytes::store::Store>(
    store: B,
    hash: Hash,
) -> Result<Content> {
    let entry = store.entry_status(&hash).await?;
    Ok(match entry {
        EntryStatus::Complete => Content::Complete,
        EntryStatus::Partial => Content::Incomplete,
        EntryStatus::NotFound => Content::Missing,
    })
}

/// Events informing about actions of the live sync progress.
#[derive(Serialize, Deserialize, Debug, Clone, Eq, PartialEq, strum::Display)]
pub enum LiveEvent {
    /// A local insertion.
    InsertLocal {
        /// The inserted entry.
        entry: Entry,
    },
    /// Received a remote insert.
    InsertRemote {
        /// The peer that sent us the entry.
        from: PublicKey,
        /// The inserted entry.
        entry: Entry,
        /// If the content is available at the local node
        content: Content,
    },
    /// The content of an entry was downloaded and is now available at the local node
    ContentReady {
        /// The content hash of the newly available entry content
        hash: Hash,
    },
    /// We have a new neighbor in the swarm.
    NeighborUp(PublicKey),
    /// We lost a neighbor in the swarm.
    NeighborDown(PublicKey),
    /// A set-reconciliation sync finished.
    SyncFinished(SyncEvent),
}

impl From<live::Event> for LiveEvent {
    fn from(ev: live::Event) -> Self {
        match ev {
            live::Event::ContentReady { hash } => Self::ContentReady { hash },
            live::Event::NeighborUp(peer) => Self::NeighborUp(peer),
            live::Event::NeighborDown(peer) => Self::NeighborDown(peer),
            live::Event::SyncFinished(ev) => Self::SyncFinished(ev),
        }
    }
}

impl LiveEvent {
    async fn from_replica_event(
        ev: iroh_sync::Event,
        local_content_status_cb: LocalContentStatusCb,
    ) -> Result<Self> {
        Ok(match ev {
            iroh_sync::Event::LocalInsert { entry, .. } => Self::InsertLocal {
                entry: entry.into(),
            },
            iroh_sync::Event::RemoteInsert {
                entry,
                from,
                content,
                should_download,
                ..
            } => Self::InsertRemote {
                content: match content {
                    // We assume that inline content is always stored if `should_download` is true, and save the extra query.
                    // TODO: We remove the inline data here. We could keep it in the event as well.
                    Content::Inline(_data) if should_download => Content::Complete,
                    // Otherwise, we check the status of the local store.
                    _ => local_content_status_cb(entry.content_hash()).await?,
                },
                entry: entry.into(),
                from: PublicKey::from_bytes(&from)?,
            },
        })
    }
}<|MERGE_RESOLUTION|>--- conflicted
+++ resolved
@@ -106,7 +106,6 @@
         let content_store = IrohBytesContentStore {
             store: bao_store.clone(),
         };
-<<<<<<< HEAD
 
         let local_content_status = {
             let store = bao_store.clone();
@@ -116,10 +115,7 @@
             })
         };
 
-        let sync = SyncHandle::spawn(replica_store.clone(), content_store, me.clone());
-=======
-        let sync = SyncHandle::spawn(replica_store, Some(content_status_cb.clone()), me.clone());
->>>>>>> 9b3165b7
+        let sync = SyncHandle::spawn(replica_store, content_store, me.clone());
 
         let mut actor = LiveActor::new(
             sync.clone(),
