[package]
name = "iroh"
version = "0.34.1"
edition = "2021"
readme = "README.md"
description = "p2p quic connections dialed by public key"
license = "MIT OR Apache-2.0"
authors = ["dignifiedquire <me@dignifiedquire.com>", "n0 team"]
repository = "https://github.com/n0-computer/iroh"
keywords = ["quic", "networking", "holepunching", "p2p"]

# Sadly this also needs to be updated in .github/workflows/ci.yml
rust-version = "1.81"

[lib]
# We need "cdylib" to actually generate .wasm files when we run with --target=wasm32-unknown-unknown.
# It would be nice if we could make this target-dependent, but we can't (yet): https://github.com/rust-lang/cargo/issues/12260
crate-type = ["lib", "cdylib"]

[lints]
workspace = true

[dependencies]
aead = { version = "0.5.2", features = ["bytes", "std"] }
atomic-waker = "1.1.2"
concurrent-queue = "2.5"
backon = { version = "1.4" }
bytes = "1.7"
crypto_box = { version = "0.9.1", features = ["serde", "chacha20"] }
data-encoding = "2.2"
der = { version = "0.7", features = ["alloc", "derive"] }
derive_more = { version = "1.0.0", features = [
    "debug",
    "display",
    "from",
    "try_into",
    "deref",
    "from_str"
] }
ed25519-dalek = { version = "2.0.0", features = ["serde", "rand_core", "zeroize", "pkcs8", "pem"] }
http = "1"
iroh-base = { version = "0.34.1", default-features = false, features = ["key", "relay"], path = "../iroh-base" }
iroh-relay = { version = "0.34", path = "../iroh-relay", default-features = false }
n0-future = "0.1.2"
<<<<<<< HEAD
n0-snafu = "0.1.0"
nested_enum_utils = "0.2.1"
netwatch = { version = "0.4" }
=======
netwatch = { version = "0.5" }
>>>>>>> 1957ca82
pin-project = "1"
pkarr = { version = "3.7", default-features = false, features = [
    "relays",
] }
quinn = { package = "iroh-quinn", version = "0.13.0", default-features = false, features = ["rustls-ring"] }
quinn-proto = { package = "iroh-quinn-proto", version = "0.13.0" }
quinn-udp = { package = "iroh-quinn-udp", version = "0.5.7" }
rand = "0.8"
rcgen = "0.13"
reqwest = { version = "0.12", default-features = false, features = [
    "rustls-tls",
    "stream",
] }
ring = "0.17"
rustls = { version = "0.23", default-features = false, features = ["ring"] }
serde = { version = "1", features = ["derive", "rc"] }
smallvec = "1.11.1"
snafu = { version = "0.8.5", features = ["rust_1_81"] }
strum = { version = "0.26", features = ["derive"] }
stun-rs = "0.1.5"
tokio = { version = "1", features = [
    "io-util",
    "macros",
    "sync",
    "rt",
] }
tokio-stream = { version = "0.1.15", features = ["sync"] }
tokio-util = { version = "0.7", features = ["io-util", "io", "rt"] }
tracing = "0.1"
url = { version = "2.5", features = ["serde"] }
webpki = { package = "rustls-webpki", version = "0.102" }
webpki-roots = "0.26"
x509-parser = "0.16"
z32 = "1.0.3"

# metrics
iroh-metrics = { version = "0.34", default-features = false }

# local-swarm-discovery
swarm-discovery = { version = "0.3.1", optional = true }
futures-util = "0.3"

# test_utils
axum = { version = "0.8", optional = true }

# Examples
clap = { version = "4", features = ["derive"], optional = true }
tracing-subscriber = { version = "0.3", features = [
    "env-filter",
], optional = true }
indicatif = { version = "0.17", features = ["tokio"], optional = true }
parse-size = { version = "=1.0.0", optional = true } # pinned version to avoid bumping msrv to 1.81

# non-wasm-in-browser dependencies
[target.'cfg(not(all(target_family = "wasm", target_os = "unknown")))'.dependencies]
hickory-resolver = "0.25.1"
igd-next = { version = "0.16", features = ["aio_tokio"] }
netdev = { version = "0.31.0" }
portmapper = { version = "0.5.0", default-features = false }
quinn = { package = "iroh-quinn", version = "0.13.0", default-features = false, features = ["runtime-tokio", "rustls-ring"] }
tokio = { version = "1", features = [
    "io-util",
    "macros",
    "sync",
    "rt",
    "net",
    "fs",
    "io-std",
    "signal",
    "process",
] }
surge-ping = "0.8.0"

# wasm-in-browser dependencies
[target.'cfg(all(target_family = "wasm", target_os = "unknown"))'.dependencies]
wasm-bindgen-futures = "0.4"
# we don't use instant nor time directly, but need to enable it because backoff and x509_parser use these in browsers and we need to enable some feature flags for that to work
instant = { version = "0.1", features = ["wasm-bindgen"] }
time = { version = "0.3", features = ["wasm-bindgen"] }

# target-common test/dev dependencies
[dev-dependencies]
<<<<<<< HEAD
anyhow = "1"
=======
postcard = { version = "1.1.1", features = ["use-std"] }
>>>>>>> 1957ca82
testresult = "0.4.0"
tracing-subscriber = { version = "0.3", features = ["env-filter"] }

# *non*-wasm-in-browser test/dev dependencies
[target.'cfg(not(all(target_family = "wasm", target_os = "unknown")))'.dev-dependencies]
axum = { version = "0.8" }
clap = { version = "4", features = ["derive"] }
futures-lite = "2.6"
pretty_assertions = "1.4"
rand_chacha = "0.3.1"
tokio = { version = "1", features = [
    "io-util",
    "sync",
    "rt",
    "net",
    "fs",
    "macros",
    "time",
    "test-util",
] }
serde_json = "1"
iroh-relay = { path = "../iroh-relay", default-features = false, features = ["test-utils", "server"] }
tracing-test = "0.2.5"

# wasm-in-browser test/dev dependencies
[target.'cfg(all(target_family = "wasm", target_os = "unknown"))'.dev-dependencies]
tracing-subscriber-wasm = "0.1.0"
wasm-bindgen-test = "0.3"

[build-dependencies]
cfg_aliases = { version = "0.2" }

[features]
default = ["metrics"]
metrics = ["iroh-metrics/metrics", "iroh-relay/metrics", "portmapper/metrics"]
test-utils = ["iroh-relay/test-utils", "iroh-relay/server", "dep:axum"]
discovery-local-network = ["dep:swarm-discovery"]
discovery-pkarr-dht = ["pkarr/dht"]
examples = [
  "dep:clap",
  "dep:tracing-subscriber",
  "dep:indicatif",
  "dep:parse-size",
  "iroh-base/ticket"
]

[package.metadata.docs.rs]
all-features = true
rustdoc-args = ["--cfg", "iroh_docsrs"]

[[test]]
name = "integration"
path = "tests/integration.rs"

[[example]]
name = "listen"

[[example]]
name = "connect"

[[example]]
name = "listen-unreliable"

[[example]]
name = "connect-unreliable"

[[example]]
name = "dht_discovery"
required-features = ["discovery-pkarr-dht"]

[[example]]
name = "locally-discovered-nodes"
required-features = ["discovery-local-network"]

[[example]]
name = "search"
required-features = ["examples"]

[[example]]
name = "echo"
required-features = ["examples"]

[[example]]
name = "echo-no-router"
required-features = ["examples"]

[[example]]
name = "transfer"
required-features = ["examples"]<|MERGE_RESOLUTION|>--- conflicted
+++ resolved
@@ -42,13 +42,9 @@
 iroh-base = { version = "0.34.1", default-features = false, features = ["key", "relay"], path = "../iroh-base" }
 iroh-relay = { version = "0.34", path = "../iroh-relay", default-features = false }
 n0-future = "0.1.2"
-<<<<<<< HEAD
 n0-snafu = "0.1.0"
 nested_enum_utils = "0.2.1"
-netwatch = { version = "0.4" }
-=======
 netwatch = { version = "0.5" }
->>>>>>> 1957ca82
 pin-project = "1"
 pkarr = { version = "3.7", default-features = false, features = [
     "relays",
@@ -131,11 +127,8 @@
 
 # target-common test/dev dependencies
 [dev-dependencies]
-<<<<<<< HEAD
 anyhow = "1"
-=======
 postcard = { version = "1.1.1", features = ["use-std"] }
->>>>>>> 1957ca82
 testresult = "0.4.0"
 tracing-subscriber = { version = "0.3", features = ["env-filter"] }
 
