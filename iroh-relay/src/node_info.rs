--- conflicted
+++ resolved
@@ -83,9 +83,6 @@
     #[cfg(not(wasm_browser))]
     #[snafu(transparent)]
     Pkarr { source: pkarr::Error },
-    #[cfg(wasm_browser)]
-    #[snafu(display("failed pkarr operation: {message}"))]
-    Pkarr { message: String },
     #[snafu(display("invalid TXT entry"))]
     InvalidTxtEntry { source: pkarr::dns::SimpleDnsError },
     #[snafu(display("no calls succeeded: [{}]", errors.iter().map(|e| e.to_string()).collect::<Vec<_>>().join("")))]
@@ -569,18 +566,7 @@
         let pubkey = packet.public_key();
         let pubkey_z32 = pubkey.to_z32();
         let node_id = NodeId::from(*pubkey.verifying_key());
-<<<<<<< HEAD
         let zone = dns::Name::new(&pubkey_z32).expect("z32 encoding is valid");
-        let inner = packet.packet();
-        let txt_data = inner.answers.iter().filter_map(|rr| match &rr.rdata {
-            RData::TXT(txt) => match rr.name.without(&zone) {
-                Some(name) if name.to_string() == IROH_TXT_NAME => Some(txt),
-                Some(_) | None => None,
-            },
-            _ => None,
-        });
-=======
-        let zone = dns::Name::new(&pubkey_z32)?;
         let txt_data = packet
             .all_resource_records()
             .filter_map(|rr| match &rr.rdata {
@@ -590,7 +576,6 @@
                 },
                 _ => None,
             });
->>>>>>> 7b4bce8c
 
         let txt_strs = txt_data.filter_map(|s| String::try_from(s.clone()).ok());
         Self::from_strings(node_id, txt_strs)
@@ -655,50 +640,16 @@
         &self,
         secret_key: &SecretKey,
         ttl: u32,
-<<<<<<< HEAD
     ) -> Result<pkarr::SignedPacket, Error> {
-        let packet = self.to_pkarr_dns_packet(ttl)?;
-        let keypair = pkarr::Keypair::from_secret_key(&secret_key.to_bytes());
-        #[cfg(not(wasm_browser))]
-        let signed_packet = pkarr::SignedPacket::from_packet(&keypair, &packet)?;
-        #[cfg(wasm_browser)]
-        let signed_packet = pkarr::SignedPacket::from_packet(&keypair, &packet).map_err(|e| {
-            PkarrSnafu {
-                message: e.to_string(),
-            }
-            .build()
-        })?;
-        Ok(signed_packet)
-    }
-
-    fn to_pkarr_dns_packet(&self, ttl: u32) -> Result<pkarr::dns::Packet<'static>, Error> {
-        use pkarr::dns::{self, rdata};
-        let name = dns::Name::new(IROH_TXT_NAME)
-            .expect("constant")
-            .into_owned();
-=======
-    ) -> Result<pkarr::SignedPacket> {
         use pkarr::dns::{self, rdata};
         let keypair = pkarr::Keypair::from_secret_key(&secret_key.to_bytes());
-        let name = dns::Name::new(IROH_TXT_NAME)?;
->>>>>>> 7b4bce8c
+        let name = dns::Name::new(IROH_TXT_NAME).expect("constant");
 
         let mut builder = pkarr::SignedPacket::builder();
         for s in self.to_txt_strings() {
             let mut txt = rdata::TXT::new();
-<<<<<<< HEAD
             txt.add_string(&s).context(InvalidTxtEntrySnafu)?;
-            let rdata = rdata::RData::TXT(txt.into_owned());
-            packet.answers.push(dns::ResourceRecord::new(
-                name.clone(),
-                dns::CLASS::IN,
-                ttl,
-                rdata,
-            ));
-=======
-            txt.add_string(&s)?;
             builder = builder.txt(name.clone(), txt.into_owned(), ttl);
->>>>>>> 7b4bce8c
         }
         let signed_packet = builder.build(&keypair)?;
         Ok(signed_packet)
