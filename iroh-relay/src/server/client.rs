--- conflicted
+++ resolved
@@ -24,11 +24,7 @@
     server::{
         clients::Clients,
         metrics::Metrics,
-<<<<<<< HEAD
         streams::{RecvError as StreamRecvError, RelayedStream},
-=======
-        streams::{RelayedStream, StreamError},
->>>>>>> 0776687e
     },
     PingTracker,
 };
@@ -576,7 +572,6 @@
     use tracing_test::traced_test;
 
     use super::*;
-<<<<<<< HEAD
     use crate::{client::conn::Conn, protos::common::FrameType};
 
     async fn recv_frame<
@@ -601,9 +596,6 @@
             None => snafu::whatever!("Unexpected EOF, expected frame {frame_type}"),
         }
     }
-=======
-    use crate::protos::relay::{recv_frame, FrameType};
->>>>>>> 0776687e
 
     #[tokio::test]
     #[traced_test]
@@ -614,13 +606,8 @@
 
         let node_id = SecretKey::generate(rand::thread_rng()).public();
         let (io, io_rw) = tokio::io::duplex(1024);
-<<<<<<< HEAD
         let mut io_rw = Conn::test(io_rw);
         let stream = RelayedStream::test(io);
-=======
-        let mut io_rw = RelayedStream::test_client(io_rw);
-        let stream = RelayedStream::test_server(io);
->>>>>>> 0776687e
 
         let clients = Clients::default();
         let metrics = Arc::new(Metrics::default());
@@ -739,31 +726,18 @@
 
         // Build the rate limited stream.
         let (io_read, io_write) = tokio::io::duplex((LIMIT * MAX_FRAMES) as _);
-<<<<<<< HEAD
         let mut frame_writer = Conn::test(io_write);
         // Rate limiter allowing LIMIT bytes/s
         let mut stream = RelayedStream::test_limited(io_read, LIMIT / 10, LIMIT)?;
 
         // Prepare a frame to send, assert its size.
         let data = Datagrams::from(b"hello world!!1");
-=======
-        let mut frame_writer = RelayedStream::test_client(io_write);
-        // Rate limiter allowing LIMIT bytes/s
-        let mut stream = RelayedStream::test_server_limited(io_read, LIMIT / 10, LIMIT)?;
-
-        // Prepare a frame to send, assert its size.
-        let data = Bytes::from_static(b"hello world!!1elf");
->>>>>>> 0776687e
         let target = SecretKey::generate(rand::thread_rng()).public();
         let frame = ClientToRelayMsg::Datagrams {
             dst_node_id: target,
             datagrams: data.clone(),
         };
-<<<<<<< HEAD
-        let frame_len = frame.to_bytes().freeze().len();
-=======
         let frame_len = frame.to_bytes().len();
->>>>>>> 0776687e
         assert_eq!(frame_len, LIMIT as usize);
 
         // Send a frame, it should arrive.
