//! This module implements the send/recv relaying protocol.
//!
//! Protocol flow:
<<<<<<< HEAD
//!  * server occasionally sends [`FrameType::Ping`]
//!  * client responds to any [`FrameType::Ping`] with a [`FrameType::Pong`]
//!  * clients sends [`FrameType::ClientToRelayDatagrams`]
//!  * server then sends [`FrameType::RelayToClientDatagrams`] to recipient
//!  * server sends [`FrameType::NodeGone`] when the other client disconnects

use bytes::{BufMut, Bytes, BytesMut};
use iroh_base::{NodeId, SignatureError};
use n0_future::time::{self, Duration};
=======
//!
//! Login:
//!  * client connects
//!  * -> client sends `FrameType::ClientInfo`
//!
//!  Steady state:
//!  * server occasionally sends `FrameType::KeepAlive` (or `FrameType::Ping`)
//!  * client responds to any `FrameType::Ping` with a `FrameType::Pong`
//!  * clients sends `FrameType::SendPacket`
//!  * server then sends `FrameType::RecvPacket` to recipient

#[cfg(not(wasm_browser))]
use bytes::BytesMut;
use bytes::{BufMut, Bytes};
use iroh_base::{PublicKey, SecretKey, Signature, SignatureError};
#[cfg(feature = "server")]
use n0_future::time::Duration;
use n0_future::{time, Sink, SinkExt};
#[cfg(any(test, feature = "server"))]
use n0_future::{Stream, StreamExt};
>>>>>>> 0776687e
use nested_enum_utils::common_fields;
use snafu::{Backtrace, ResultExt, Snafu};

use super::common::{FrameType, FrameTypeError};
use crate::KeyCache;

/// The maximum size of a packet sent over relay.
/// (This only includes the data bytes visible to magicsock, not
/// including its on-wire framing overhead)
pub const MAX_PACKET_SIZE: usize = 64 * 1024;

/// Maximum size a datagram payload is allowed to be.
///
/// This is [`MAX_PACKET_SIZE`] minus the length of an encoded public key minus 3 bytes,
/// one for ECN, and two for the segment size.
pub const MAX_PAYLOAD_SIZE: usize = MAX_PACKET_SIZE - NodeId::LENGTH - 3;

/// The maximum frame size.
///
/// This is also the minimum burst size that a rate-limiter has to accept.
#[cfg(not(wasm_browser))]
pub(crate) const MAX_FRAME_SIZE: usize = 1024 * 1024;
<<<<<<< HEAD
=======

/// The Relay magic number, sent in the FrameType::ClientInfo frame upon initial connection.
const MAGIC: &str = "RELAY🔑";
>>>>>>> 0776687e

/// Interval in which we ping the relay server to ensure the connection is alive.
///
/// The default QUIC max_idle_timeout is 30s, so setting that to half this time gives some
/// chance of recovering.
#[cfg(feature = "server")]
pub(crate) const PING_INTERVAL: Duration = Duration::from_secs(15);

/// The number of packets buffered for sending per client
#[cfg(feature = "server")]
pub(crate) const PER_CLIENT_SEND_QUEUE_DEPTH: usize = 512;

/// Protocol send errors.
#[common_fields({
    backtrace: Option<Backtrace>,
    #[snafu(implicit)]
    span_trace: n0_snafu::SpanTrace,
})]
#[allow(missing_docs)]
#[derive(Debug, Snafu)]
#[non_exhaustive]
pub enum Error {
    #[snafu(display("unexpected frame: got {got}, expected {expected}"))]
    UnexpectedFrame { got: FrameType, expected: FrameType },
    #[snafu(display("Frame is too large, has {frame_len} bytes"))]
    FrameTooLarge { frame_len: usize },
    #[snafu(transparent)]
    Timeout { source: time::Elapsed },
    #[snafu(transparent)]
    SerDe { source: postcard::Error },
    #[snafu(transparent)]
    FrameTypeError { source: FrameTypeError },
    #[snafu(display("Invalid public key"))]
    InvalidPublicKey { source: SignatureError },
    #[snafu(display("Invalid frame encoding"))]
    InvalidFrame {},
    #[snafu(display("Invalid frame type: {frame_type}"))]
    InvalidFrameType { frame_type: FrameType },
    #[snafu(display("Invalid protocol message encoding"))]
    InvalidProtocolMessageEncoding { source: std::str::Utf8Error },
    #[snafu(display("Too few bytes"))]
    TooSmall {},
}

/// The messages that a relay sends to clients or the clients receive from the relay.
#[derive(derive_more::Debug, Clone, PartialEq, Eq)]
pub enum RelayToClientMsg {
    /// Represents datagrams sent from relays (originally sent to them by another client).
    Datagrams {
        /// The [`NodeId`] of the original sender.
        remote_node_id: NodeId,
        /// The datagrams and related metadata.
        datagrams: Datagrams,
    },
    /// Indicates that the client identified by the underlying public key had previously sent you a
    /// packet but has now disconnected from the relay.
    NodeGone(NodeId),
    /// A one-way message from relay to client, declaring the connection health state.
    Health {
        /// If set, is a description of why the connection is unhealthy.
        ///
        /// If `None` means the connection is healthy again.
        ///
        /// The default condition is healthy, so the relay doesn't broadcast a [`RelayToClientMsg::Health`]
        /// until a problem exists.
        problem: String,
    },
    /// A one-way message from relay to client, advertising that the relay is restarting.
    Restarting {
        /// An advisory duration that the client should wait before attempting to reconnect.
        /// It might be zero. It exists for the relay to smear out the reconnects.
        reconnect_in: Duration,
        /// An advisory duration for how long the client should attempt to reconnect
        /// before giving up and proceeding with its normal connection failure logic. The interval
        /// between retries is undefined for now. A relay should not send a `try_for` duration more
        /// than a few seconds.
        try_for: Duration,
    },
    /// Request from the relay to reply to the
    /// other side with a [`ClientToRelayMsg::Pong`] with the given payload.
    Ping([u8; 8]),
    /// Reply to a [`ClientToRelayMsg::Ping`] from a client
    /// with the payload sent previously in the ping.
    Pong([u8; 8]),
}

/// Messages that clients send to relays.
#[derive(Debug, Clone, PartialEq, Eq)]
pub enum ClientToRelayMsg {
    /// Request from the client to the server to reply to the
    /// other side with a [`RelayToClientMsg::Pong`] with the given payload.
    Ping([u8; 8]),
    /// Reply to a [`RelayToClientMsg::Ping`] from a server
    /// with the payload sent previously in the ping.
    Pong([u8; 8]),
    /// Request from the client to relay datagrams to given remote node.
    Datagrams {
        /// The remote node to relay to.
        dst_node_id: NodeId,
        /// The datagrams and related metadata to relay.
        datagrams: Datagrams,
    },
}

/// One or multiple datagrams being transferred via the relay.
///
/// This type is modeled after [`quinn_proto::Transmit`]
/// (or even more similarly `quinn_udp::Transmit`, but we don't depend on that library here).
#[derive(derive_more::Debug, Clone, PartialEq, Eq)]
pub struct Datagrams {
    /// Explicit congestion notification bits
    pub ecn: Option<quinn_proto::EcnCodepoint>,
    /// The segment size if this transmission contains multiple datagrams.
    /// This is `None` if the transmit only contains a single datagram
    pub segment_size: Option<u16>,
    /// The contents of the datagram(s)
    #[debug(skip)]
    pub contents: Bytes,
}

<<<<<<< HEAD
impl<T: AsRef<[u8]>> From<T> for Datagrams {
    fn from(bytes: T) -> Self {
        Self {
            ecn: None,
            segment_size: None,
            contents: Bytes::copy_from_slice(bytes.as_ref()),
=======
/// Reads the `FrameType::ClientInfo` frame from the client (its proof of identity)
/// upon it's initial connection.
#[cfg(feature = "server")]
pub(crate) async fn recv_client_key<E, S: Stream<Item = Result<Frame, E>> + Unpin>(
    stream: S,
) -> Result<(PublicKey, ClientInfo), E>
where
    E: From<RecvError>,
{
    // the client is untrusted at this point, limit the input size even smaller than our usual
    // maximum frame size, and give a timeout

    // TODO: variable recv size: 256 * 1024
    let buf = tokio::time::timeout(
        std::time::Duration::from_secs(10),
        recv_frame(FrameType::ClientInfo, stream),
    )
    .await
    .map_err(RecvError::from)??;

    if let Frame::ClientInfo {
        client_public_key,
        message,
        signature,
    } = buf
    {
        client_public_key
            .verify(&message, &signature)
            .map_err(RecvError::from)?;

        let info: ClientInfo = postcard::from_bytes(&message).map_err(RecvError::from)?;
        Ok((client_public_key, info))
    } else {
        Err(UnexpectedFrameSnafu {
            got: buf.typ(),
            expected: FrameType::ClientInfo,
>>>>>>> 0776687e
        }
    }
}

<<<<<<< HEAD
impl Datagrams {
    fn write_to<O: BufMut>(&self, mut dst: O) -> O {
        let ecn = self.ecn.map_or(0, |ecn| ecn as u8);
        let segment_size = self.segment_size.unwrap_or_default();
        dst.put_u8(ecn);
        dst.put_u16(segment_size);
        dst.put(self.contents.as_ref());
        dst
    }

    fn encoded_len(&self) -> usize {
        1 // ECN byte
        + 2 // segment size
        + self.contents.len()
    }

    fn from_bytes(bytes: Bytes) -> Result<Self, Error> {
        // 1 bytes ECN, 2 bytes segment size
        snafu::ensure!(bytes.len() > 3, InvalidFrameSnafu);
=======
/// The relay protocol frames.
#[derive(Debug, Clone, PartialEq, Eq)]
pub(crate) enum Frame {
    ClientInfo {
        client_public_key: PublicKey,
        message: Bytes,
        signature: Signature,
    },
    SendPacket {
        dst_key: PublicKey,
        packet: Bytes,
    },
    RecvPacket {
        src_key: PublicKey,
        content: Bytes,
    },
    KeepAlive,
    NotePreferred {
        preferred: bool,
    },
    NodeGone {
        node_id: PublicKey,
    },
    Ping {
        data: [u8; 8],
    },
    Pong {
        data: [u8; 8],
    },
    Health {
        problem: Bytes,
    },
    Restarting {
        reconnect_in: u32,
        try_for: u32,
    },
}
>>>>>>> 0776687e

        let ecn_byte = bytes[0];
        let ecn = quinn_proto::EcnCodepoint::from_bits(ecn_byte);

        let segment_size = u16::from_be_bytes(bytes[1..3].try_into().expect("length checked"));
        let segment_size = if segment_size == 0 {
            None
        } else {
            Some(segment_size)
        };

        let contents = bytes.slice(3..);

        Ok(Self {
            ecn,
            segment_size,
            contents,
        })
    }
}

<<<<<<< HEAD
impl RelayToClientMsg {
    /// Returns this frame's corresponding frame type.
    pub fn typ(&self) -> FrameType {
        match self {
            Self::Datagrams { .. } => FrameType::RelayToClientDatagrams,
            Self::NodeGone { .. } => FrameType::NodeGone,
            Self::Ping { .. } => FrameType::Ping,
            Self::Pong { .. } => FrameType::Pong,
            Self::Health { .. } => FrameType::Health,
            Self::Restarting { .. } => FrameType::Restarting,
        }
    }

    pub(crate) fn to_bytes(&self) -> BytesMut {
        self.write_to(BytesMut::with_capacity(self.encoded_len()))
    }

    /// Encodes this frame for sending over websockets.
    ///
    /// Specifically meant for being put into a binary websocket message frame.
    #[cfg(feature = "server")]
    pub(crate) fn write_to<O: BufMut>(&self, mut dst: O) -> O {
        dst = self.typ().write_to(dst);
=======
    #[cfg(not(wasm_browser))]
    pub(crate) fn to_bytes(&self) -> BytesMut {
        self.write_to(BytesMut::with_capacity(self.encoded_len()))
    }

    #[cfg(wasm_browser)]
    pub(crate) fn to_vec(&self) -> Vec<u8> {
        self.write_to(Vec::with_capacity(self.encoded_len()))
    }

    /// Writes it self to the given buffer.
    pub(crate) fn write_to<O: BufMut>(&self, mut dst: O) -> O {
        dst.put_u8(self.typ().into());
>>>>>>> 0776687e
        match self {
            Self::Datagrams {
                remote_node_id,
                datagrams,
            } => {
                dst.put(remote_node_id.as_ref());
                dst = datagrams.write_to(dst);
            }
            Self::NodeGone(node_id) => {
                dst.put(node_id.as_ref());
            }
            Self::Ping(data) => {
                dst.put(&data[..]);
            }
            Self::Pong(data) => {
                dst.put(&data[..]);
            }
            Self::Health { problem } => {
                dst.put(problem.as_ref());
            }
            Self::Restarting {
                reconnect_in,
                try_for,
            } => {
                dst.put_u32(reconnect_in.as_millis() as u32);
                dst.put_u32(try_for.as_millis() as u32);
            }
        }
        dst
<<<<<<< HEAD
    }

    pub(crate) fn encoded_len(&self) -> usize {
        let payload_len = match self {
            Self::Datagrams { datagrams, .. } => {
                32 // nodeid
                + datagrams.encoded_len()
=======
    }

    pub(crate) fn encoded_len(&self) -> usize {
        let payload_len = match self {
            Self::ClientInfo { message, .. } => {
                MAGIC.len()
                + 32 // node id
                + 64 // signature
                + message.len()
            }
            Self::SendPacket { packet, .. } => {
                32 // node id
                + packet.len()
            }
            Self::RecvPacket { content, .. } => {
                32 // node id
                + content.len()
            }
            Self::KeepAlive => 0,
            Self::NotePreferred { .. } => 1,
            Self::NodeGone { .. } => 32,
            Self::Ping { .. } | Self::Pong { .. } => 8,
            Self::Health { problem } => problem.len(),
            Self::Restarting { .. } => {
                4 // u32
                + 4 // u32
            }
        };
        1 // frame type
        + payload_len
    }

    #[allow(clippy::result_large_err)]
    pub(crate) fn from_bytes(bytes: Bytes, cache: &KeyCache) -> Result<Self, RecvError> {
        if bytes.is_empty() {
            return Err(TooSmallSnafu.build());
        }
        let frame_type = FrameType::from(bytes[0]);
        let content = bytes.slice(1..);
        let res = match frame_type {
            FrameType::ClientInfo => {
                if content.len() < PublicKey::LENGTH + Signature::BYTE_SIZE + MAGIC.len() {
                    return Err(InvalidFrameSnafu.build());
                }
                if &content[..MAGIC.len()] != MAGIC.as_bytes() {
                    return Err(InvalidFrameSnafu.build());
                }

                let start = MAGIC.len();
                let client_public_key =
                    cache.key_from_slice(&content[start..start + PublicKey::LENGTH])?;
                let start = start + PublicKey::LENGTH;
                let signature =
                    Signature::from_slice(&content[start..start + Signature::BYTE_SIZE])?;
                let start = start + Signature::BYTE_SIZE;
                let message = content.slice(start..);
                Self::ClientInfo {
                    client_public_key,
                    message,
                    signature,
                }
>>>>>>> 0776687e
            }
            Self::NodeGone(_) => 32,
            Self::Health { problem } => problem.len(),
            Self::Restarting { .. } => {
                4 // u32
                + 4 // u32
            }
            Self::Ping(_) | Self::Pong(_) => 8,
        };
        1 // frame type
        + payload_len
    }

    /// Tries to decode a frame received over websockets.
    ///
    /// Specifically, bytes received from a binary websocket message frame.
    #[allow(clippy::result_large_err)]
    pub(crate) fn from_bytes(mut content: Bytes, cache: &KeyCache) -> Result<Self, Error> {
        let frame_type = FrameType::from_bytes(&mut content)?;
        let frame_len = content.len();
        snafu::ensure!(
            frame_len <= MAX_PACKET_SIZE,
            FrameTooLargeSnafu { frame_len }
        );

        let res = match frame_type {
            FrameType::RelayToClientDatagrams => {
                snafu::ensure!(content.len() >= NodeId::LENGTH, InvalidFrameSnafu);

                let remote_node_id = cache
                    .key_from_slice(&content[..NodeId::LENGTH])
                    .context(InvalidPublicKeySnafu)?;
                let datagrams = Datagrams::from_bytes(content.slice(NodeId::LENGTH..))?;
                Self::Datagrams {
                    remote_node_id,
                    datagrams,
                }
            }
            FrameType::NodeGone => {
                snafu::ensure!(content.len() == NodeId::LENGTH, InvalidFrameSnafu);
                let node_id = cache
                    .key_from_slice(content.as_ref())
                    .context(InvalidPublicKeySnafu)?;
                Self::NodeGone(node_id)
            }
            FrameType::Ping => {
                snafu::ensure!(content.len() == 8, InvalidFrameSnafu);
                let mut data = [0u8; 8];
                data.copy_from_slice(&content[..8]);
                Self::Ping(data)
            }
            FrameType::Pong => {
                snafu::ensure!(content.len() == 8, InvalidFrameSnafu);
                let mut data = [0u8; 8];
                data.copy_from_slice(&content[..8]);
                Self::Pong(data)
            }
            FrameType::Health => {
                let problem = std::str::from_utf8(&content)
                    .context(InvalidProtocolMessageEncodingSnafu)?
                    .to_owned();
                Self::Health { problem }
            }
            FrameType::Restarting => {
                snafu::ensure!(content.len() == 4 + 4, InvalidFrameSnafu);
                let reconnect_in = u32::from_be_bytes(
                    content[..4]
                        .try_into()
                        .map_err(|_| InvalidFrameSnafu.build())?,
                );
                let try_for = u32::from_be_bytes(
                    content[4..]
                        .try_into()
                        .map_err(|_| InvalidFrameSnafu.build())?,
                );
                let reconnect_in = Duration::from_millis(reconnect_in as u64);
                let try_for = Duration::from_millis(try_for as u64);
                Self::Restarting {
                    reconnect_in,
                    try_for,
                }
            }
            _ => {
                return Err(InvalidFrameTypeSnafu { frame_type }.build());
            }
        };
        Ok(res)
    }
}

<<<<<<< HEAD
impl ClientToRelayMsg {
    pub(crate) fn typ(&self) -> FrameType {
        match self {
            Self::Datagrams { .. } => FrameType::ClientToRelayDatagrams,
            Self::Ping { .. } => FrameType::Ping,
            Self::Pong { .. } => FrameType::Pong,
        }
    }

    pub(crate) fn to_bytes(&self) -> BytesMut {
        self.write_to(BytesMut::with_capacity(self.encoded_len()))
    }

    /// Encodes this frame for sending over websockets.
    ///
    /// Specifically meant for being put into a binary websocket message frame.
    pub(crate) fn write_to<O: BufMut>(&self, mut dst: O) -> O {
        dst = self.typ().write_to(dst);
        match self {
            Self::Datagrams {
                dst_node_id,
                datagrams,
            } => {
                dst.put(dst_node_id.as_ref());
                dst = datagrams.write_to(dst);
            }
            Self::Ping(data) => {
                dst.put(&data[..]);
            }
            Self::Pong(data) => {
                dst.put(&data[..]);
            }
        }
        dst
    }

    pub(crate) fn encoded_len(&self) -> usize {
        match self {
            Self::Ping(_) => 8,
            Self::Pong(_) => 8,
            Self::Datagrams { datagrams, .. } => {
                32 // node id
                + datagrams.encoded_len()
            }
        }
    }

    /// Tries to decode a frame received over websockets.
    ///
    /// Specifically, bytes received from a binary websocket message frame.
    #[allow(clippy::result_large_err)]
    #[cfg(feature = "server")]
    pub(crate) fn from_bytes(mut content: Bytes, cache: &KeyCache) -> Result<Self, Error> {
        let frame_type = FrameType::from_bytes(&mut content)?;
        let frame_len = content.len();
        snafu::ensure!(
            frame_len <= MAX_PACKET_SIZE,
            FrameTooLargeSnafu { frame_len }
        );

        let res = match frame_type {
            FrameType::ClientToRelayDatagrams => {
                let dst_node_id = cache
                    .key_from_slice(&content[..NodeId::LENGTH])
                    .context(InvalidPublicKeySnafu)?;
                let datagrams = Datagrams::from_bytes(content.slice(NodeId::LENGTH..))?;
                Self::Datagrams {
                    dst_node_id,
                    datagrams,
=======
/// Receives the next frame and matches the frame type. If the correct type is found returns the content,
/// otherwise an error.
#[cfg(any(test, feature = "server"))]
pub(crate) async fn recv_frame<E, S: Stream<Item = Result<Frame, E>> + Unpin>(
    frame_type: FrameType,
    mut stream: S,
) -> Result<Frame, E>
where
    RecvError: Into<E>,
{
    match stream.next().await {
        Some(Ok(frame)) => {
            if frame_type != frame.typ() {
                return Err(UnexpectedFrameSnafu {
                    got: frame.typ(),
                    expected: frame_type,
>>>>>>> 0776687e
                }
            }
            FrameType::Ping => {
                snafu::ensure!(content.len() == 8, InvalidFrameSnafu);
                let mut data = [0u8; 8];
                data.copy_from_slice(&content[..8]);
                Self::Ping(data)
            }
            FrameType::Pong => {
                snafu::ensure!(content.len() == 8, InvalidFrameSnafu);
                let mut data = [0u8; 8];
                data.copy_from_slice(&content[..8]);
                Self::Pong(data)
            }
            _ => {
                return Err(InvalidFrameTypeSnafu { frame_type }.build());
            }
        };
        Ok(res)
    }
}

<<<<<<< HEAD
#[cfg(test)]
#[cfg(feature = "server")]
mod tests {
    use data_encoding::HEXLOWER;
    use iroh_base::SecretKey;
    use n0_snafu::Result;

    use super::*;

    fn check_expected_bytes(frames: Vec<(Vec<u8>, &str)>) {
        for (bytes, expected_hex) in frames {
            let stripped: Vec<u8> = expected_hex
                .chars()
                .filter_map(|s| {
                    if s.is_ascii_whitespace() {
                        None
                    } else {
                        Some(s as u8)
                    }
                })
                .collect();
            let expected_bytes = HEXLOWER.decode(&stripped).unwrap();
            assert_eq!(HEXLOWER.encode(&bytes), HEXLOWER.encode(&expected_bytes));
        }
=======
#[cfg(all(test, feature = "server"))]
mod tests {
    use data_encoding::HEXLOWER;
    use iroh_base::SecretKey;
    use n0_snafu::{Result, ResultExt};

    use super::*;
    use crate::server::streams::RelayedStream;

    #[tokio::test]
    async fn test_send_recv_client_key() -> Result {
        let (reader, writer) = tokio::io::duplex(1024);
        let mut reader = RelayedStream::test_client(reader);
        let mut writer = RelayedStream::test_server(writer).sink_err_into();

        let client_key = SecretKey::generate(rand::thread_rng());
        let client_info = ClientInfo {
            version: PROTOCOL_VERSION,
        };
        println!("client_key pub {:?}", client_key.public());
        send_client_key(&mut writer, &client_key, &client_info).await?;
        let (client_pub_key, got_client_info) = recv_client_key(&mut reader).await?;
        assert_eq!(client_key.public(), client_pub_key);
        assert_eq!(client_info, got_client_info);
        Ok(())
>>>>>>> 0776687e
    }

    #[test]
    fn test_server_client_frames_snapshot() -> Result {
        let client_key = SecretKey::from_bytes(&[42u8; 32]);

        check_expected_bytes(vec![
            (
                RelayToClientMsg::Health {
                    problem: "Hello? Yes this is dog.".into(),
                }
                .write_to(Vec::new()),
                "11 48 65 6c 6c 6f 3f 20 59 65 73 20 74 68 69 73
                20 69 73 20 64 6f 67 2e",
            ),
            (
                RelayToClientMsg::NodeGone(client_key.public()).write_to(Vec::new()),
                "0e 19 7f 6b 23 e1 6c 85 32 c6 ab c8 38 fa cd 5e
                a7 89 be 0c 76 b2 92 03 34 03 9b fa 8b 3d 36 8d
                61",
            ),
            (
                RelayToClientMsg::Ping([42u8; 8]).write_to(Vec::new()),
                "0f 2a 2a 2a 2a 2a 2a 2a 2a",
            ),
            (
                RelayToClientMsg::Pong([42u8; 8]).write_to(Vec::new()),
                "10 2a 2a 2a 2a 2a 2a 2a 2a",
            ),
            (
                RelayToClientMsg::Datagrams {
                    remote_node_id: client_key.public(),
                    datagrams: Datagrams {
                        ecn: Some(quinn::EcnCodepoint::Ce),
                        segment_size: Some(6),
                        contents: "Hello World!".into(),
                    },
                }
                .write_to(Vec::new()),
                // frame type
                // public key first 16 bytes
                // public key second 16 bytes
                // ECN byte
                // segment size
                // hello world contents bytes
                "0b
                19 7f 6b 23 e1 6c 85 32 c6 ab c8 38 fa cd 5e a7
                89 be 0c 76 b2 92 03 34 03 9b fa 8b 3d 36 8d 61
                03
                00 06
                48 65 6c 6c 6f 20 57 6f 72 6c 64 21",
            ),
            (
                RelayToClientMsg::Restarting {
                    reconnect_in: Duration::from_millis(10),
                    try_for: Duration::from_millis(20),
                }
                .write_to(Vec::new()),
                "12 00 00 00 0a 00 00 00 14",
            ),
        ]);

        Ok(())
    }

    #[test]
    fn test_client_server_frames_snapshot() -> Result {
        let client_key = SecretKey::from_bytes(&[42u8; 32]);

        check_expected_bytes(vec![
            (
                ClientToRelayMsg::Ping([42u8; 8]).write_to(Vec::new()),
                "0f 2a 2a 2a 2a 2a 2a 2a 2a",
            ),
<<<<<<< HEAD
            (
                ClientToRelayMsg::Pong([42u8; 8]).write_to(Vec::new()),
                "10 2a 2a 2a 2a 2a 2a 2a 2a",
            ),
            (
                ClientToRelayMsg::Datagrams {
                    dst_node_id: client_key.public(),
                    datagrams: Datagrams {
                        ecn: Some(quinn::EcnCodepoint::Ce),
                        segment_size: Some(6),
                        contents: "Hello World!".into(),
                    },
                }
                .write_to(Vec::new()),
                // frame type
                // public key first 16 bytes
                // public key second 16 bytes
                // ECN byte
                // segment size
                // hello world contents
                "0a
                19 7f 6b 23 e1 6c 85 32 c6 ab c8 38 fa cd 5e a7
                89 be 0c 76 b2 92 03 34 03 9b fa 8b 3d 36 8d 61
                03
                00 06
                48 65 6c 6c 6f 20 57 6f 72 6c 64 21",
            ),
        ]);
=======
        ];

        for (frame, expected_hex) in frames {
            let bytes = frame.to_bytes().freeze();
            let stripped: Vec<u8> = expected_hex
                .chars()
                .filter_map(|s| {
                    if s.is_ascii_whitespace() {
                        None
                    } else {
                        Some(s as u8)
                    }
                })
                .collect();
            let expected_bytes = HEXLOWER.decode(&stripped).unwrap();
            assert_eq!(bytes, expected_bytes);
        }
>>>>>>> 0776687e

        Ok(())
    }
}

#[cfg(test)]
#[cfg(feature = "server")]
mod proptests {
    use iroh_base::SecretKey;
    use proptest::prelude::*;

    use super::*;

    fn secret_key() -> impl Strategy<Value = SecretKey> {
        prop::array::uniform32(any::<u8>()).prop_map(SecretKey::from)
    }

    fn key() -> impl Strategy<Value = NodeId> {
        secret_key().prop_map(|key| key.public())
    }

    fn ecn() -> impl Strategy<Value = Option<quinn_proto::EcnCodepoint>> {
        (0..=3).prop_map(|n| match n {
            1 => Some(quinn_proto::EcnCodepoint::Ce),
            2 => Some(quinn_proto::EcnCodepoint::Ect0),
            3 => Some(quinn_proto::EcnCodepoint::Ect1),
            _ => None,
        })
    }

    fn datagrams() -> impl Strategy<Value = Datagrams> {
        (
            ecn(),
            prop::option::of(MAX_PAYLOAD_SIZE / 20..MAX_PAYLOAD_SIZE),
            prop::collection::vec(any::<u8>(), 0..MAX_PAYLOAD_SIZE),
        )
            .prop_map(|(ecn, segment_size, data)| Datagrams {
                ecn,
                segment_size: segment_size.map(|ss| std::cmp::min(data.len(), ss) as u16),
                contents: Bytes::from(data),
            })
    }

    /// Generates a random valid frame
    fn server_client_frame() -> impl Strategy<Value = RelayToClientMsg> {
        let recv_packet = (key(), datagrams()).prop_map(|(remote_node_id, datagrams)| {
            RelayToClientMsg::Datagrams {
                remote_node_id,
                datagrams,
            }
        });
        let node_gone = key().prop_map(RelayToClientMsg::NodeGone);
        let ping = prop::array::uniform8(any::<u8>()).prop_map(RelayToClientMsg::Ping);
        let pong = prop::array::uniform8(any::<u8>()).prop_map(RelayToClientMsg::Pong);
        let health = ".{0,65536}"
            .prop_filter("exceeds MAX_PAYLOAD_SIZE", |s| {
                s.len() < MAX_PAYLOAD_SIZE // a single unicode character can match a regex "." but take up multiple bytes
            })
            .prop_map(|problem| RelayToClientMsg::Health { problem });
        let restarting = (any::<u32>(), any::<u32>()).prop_map(|(reconnect_in, try_for)| {
            RelayToClientMsg::Restarting {
                reconnect_in: Duration::from_millis(reconnect_in.into()),
                try_for: Duration::from_millis(try_for.into()),
            }
        });
        prop_oneof![recv_packet, node_gone, ping, pong, health, restarting]
    }

<<<<<<< HEAD
    fn client_server_frame() -> impl Strategy<Value = ClientToRelayMsg> {
        let send_packet =
            (key(), datagrams()).prop_map(|(dst_node_id, datagrams)| ClientToRelayMsg::Datagrams {
                dst_node_id,
                datagrams,
            });
        let ping = prop::array::uniform8(any::<u8>()).prop_map(ClientToRelayMsg::Ping);
        let pong = prop::array::uniform8(any::<u8>()).prop_map(ClientToRelayMsg::Pong);
        prop_oneof![send_packet, ping, pong]
    }

    proptest! {
        #[test]
        fn server_client_frame_roundtrip(frame in server_client_frame()) {
            let encoded = frame.to_bytes().freeze();
            let decoded = RelayToClientMsg::from_bytes(encoded, &KeyCache::test()).unwrap();
            prop_assert_eq!(frame, decoded);
        }

        #[test]
        fn client_server_frame_roundtrip(frame in client_server_frame()) {
            let encoded = frame.to_bytes().freeze();
            let decoded = ClientToRelayMsg::from_bytes(encoded, &KeyCache::test()).unwrap();
=======
    proptest! {
        #[test]
        fn frame_roundtrip(frame in frame()) {
            let encoded = frame.to_bytes().freeze();
            let decoded = Frame::from_bytes(encoded, &KeyCache::test()).unwrap();
>>>>>>> 0776687e
            prop_assert_eq!(frame, decoded);
        }

        #[test]
<<<<<<< HEAD
        fn server_client_frame_encoded_len(frame in server_client_frame()) {
            let claimed_encoded_len = frame.encoded_len();
            let actual_encoded_len = frame.to_bytes().len();
            prop_assert_eq!(claimed_encoded_len, actual_encoded_len);
        }

        #[test]
        fn client_server_frame_encoded_len(frame in client_server_frame()) {
=======
        fn frame_encoded_len(frame in frame()) {
>>>>>>> 0776687e
            let claimed_encoded_len = frame.encoded_len();
            let actual_encoded_len = frame.to_bytes().len();
            prop_assert_eq!(claimed_encoded_len, actual_encoded_len);
        }
    }
}<|MERGE_RESOLUTION|>--- conflicted
+++ resolved
@@ -1,7 +1,6 @@
 //! This module implements the send/recv relaying protocol.
 //!
 //! Protocol flow:
-<<<<<<< HEAD
 //!  * server occasionally sends [`FrameType::Ping`]
 //!  * client responds to any [`FrameType::Ping`] with a [`FrameType::Pong`]
 //!  * clients sends [`FrameType::ClientToRelayDatagrams`]
@@ -11,28 +10,6 @@
 use bytes::{BufMut, Bytes, BytesMut};
 use iroh_base::{NodeId, SignatureError};
 use n0_future::time::{self, Duration};
-=======
-//!
-//! Login:
-//!  * client connects
-//!  * -> client sends `FrameType::ClientInfo`
-//!
-//!  Steady state:
-//!  * server occasionally sends `FrameType::KeepAlive` (or `FrameType::Ping`)
-//!  * client responds to any `FrameType::Ping` with a `FrameType::Pong`
-//!  * clients sends `FrameType::SendPacket`
-//!  * server then sends `FrameType::RecvPacket` to recipient
-
-#[cfg(not(wasm_browser))]
-use bytes::BytesMut;
-use bytes::{BufMut, Bytes};
-use iroh_base::{PublicKey, SecretKey, Signature, SignatureError};
-#[cfg(feature = "server")]
-use n0_future::time::Duration;
-use n0_future::{time, Sink, SinkExt};
-#[cfg(any(test, feature = "server"))]
-use n0_future::{Stream, StreamExt};
->>>>>>> 0776687e
 use nested_enum_utils::common_fields;
 use snafu::{Backtrace, ResultExt, Snafu};
 
@@ -55,12 +32,6 @@
 /// This is also the minimum burst size that a rate-limiter has to accept.
 #[cfg(not(wasm_browser))]
 pub(crate) const MAX_FRAME_SIZE: usize = 1024 * 1024;
-<<<<<<< HEAD
-=======
-
-/// The Relay magic number, sent in the FrameType::ClientInfo frame upon initial connection.
-const MAGIC: &str = "RELAY🔑";
->>>>>>> 0776687e
 
 /// Interval in which we ping the relay server to ensure the connection is alive.
 ///
@@ -181,56 +152,16 @@
     pub contents: Bytes,
 }
 
-<<<<<<< HEAD
 impl<T: AsRef<[u8]>> From<T> for Datagrams {
     fn from(bytes: T) -> Self {
         Self {
             ecn: None,
             segment_size: None,
             contents: Bytes::copy_from_slice(bytes.as_ref()),
-=======
-/// Reads the `FrameType::ClientInfo` frame from the client (its proof of identity)
-/// upon it's initial connection.
-#[cfg(feature = "server")]
-pub(crate) async fn recv_client_key<E, S: Stream<Item = Result<Frame, E>> + Unpin>(
-    stream: S,
-) -> Result<(PublicKey, ClientInfo), E>
-where
-    E: From<RecvError>,
-{
-    // the client is untrusted at this point, limit the input size even smaller than our usual
-    // maximum frame size, and give a timeout
-
-    // TODO: variable recv size: 256 * 1024
-    let buf = tokio::time::timeout(
-        std::time::Duration::from_secs(10),
-        recv_frame(FrameType::ClientInfo, stream),
-    )
-    .await
-    .map_err(RecvError::from)??;
-
-    if let Frame::ClientInfo {
-        client_public_key,
-        message,
-        signature,
-    } = buf
-    {
-        client_public_key
-            .verify(&message, &signature)
-            .map_err(RecvError::from)?;
-
-        let info: ClientInfo = postcard::from_bytes(&message).map_err(RecvError::from)?;
-        Ok((client_public_key, info))
-    } else {
-        Err(UnexpectedFrameSnafu {
-            got: buf.typ(),
-            expected: FrameType::ClientInfo,
->>>>>>> 0776687e
-        }
-    }
-}
-
-<<<<<<< HEAD
+        }
+    }
+}
+
 impl Datagrams {
     fn write_to<O: BufMut>(&self, mut dst: O) -> O {
         let ecn = self.ecn.map_or(0, |ecn| ecn as u8);
@@ -250,45 +181,6 @@
     fn from_bytes(bytes: Bytes) -> Result<Self, Error> {
         // 1 bytes ECN, 2 bytes segment size
         snafu::ensure!(bytes.len() > 3, InvalidFrameSnafu);
-=======
-/// The relay protocol frames.
-#[derive(Debug, Clone, PartialEq, Eq)]
-pub(crate) enum Frame {
-    ClientInfo {
-        client_public_key: PublicKey,
-        message: Bytes,
-        signature: Signature,
-    },
-    SendPacket {
-        dst_key: PublicKey,
-        packet: Bytes,
-    },
-    RecvPacket {
-        src_key: PublicKey,
-        content: Bytes,
-    },
-    KeepAlive,
-    NotePreferred {
-        preferred: bool,
-    },
-    NodeGone {
-        node_id: PublicKey,
-    },
-    Ping {
-        data: [u8; 8],
-    },
-    Pong {
-        data: [u8; 8],
-    },
-    Health {
-        problem: Bytes,
-    },
-    Restarting {
-        reconnect_in: u32,
-        try_for: u32,
-    },
-}
->>>>>>> 0776687e
 
         let ecn_byte = bytes[0];
         let ecn = quinn_proto::EcnCodepoint::from_bits(ecn_byte);
@@ -310,7 +202,6 @@
     }
 }
 
-<<<<<<< HEAD
 impl RelayToClientMsg {
     /// Returns this frame's corresponding frame type.
     pub fn typ(&self) -> FrameType {
@@ -324,6 +215,7 @@
         }
     }
 
+    #[cfg(feature = "server")]
     pub(crate) fn to_bytes(&self) -> BytesMut {
         self.write_to(BytesMut::with_capacity(self.encoded_len()))
     }
@@ -334,21 +226,6 @@
     #[cfg(feature = "server")]
     pub(crate) fn write_to<O: BufMut>(&self, mut dst: O) -> O {
         dst = self.typ().write_to(dst);
-=======
-    #[cfg(not(wasm_browser))]
-    pub(crate) fn to_bytes(&self) -> BytesMut {
-        self.write_to(BytesMut::with_capacity(self.encoded_len()))
-    }
-
-    #[cfg(wasm_browser)]
-    pub(crate) fn to_vec(&self) -> Vec<u8> {
-        self.write_to(Vec::with_capacity(self.encoded_len()))
-    }
-
-    /// Writes it self to the given buffer.
-    pub(crate) fn write_to<O: BufMut>(&self, mut dst: O) -> O {
-        dst.put_u8(self.typ().into());
->>>>>>> 0776687e
         match self {
             Self::Datagrams {
                 remote_node_id,
@@ -378,7 +255,6 @@
             }
         }
         dst
-<<<<<<< HEAD
     }
 
     pub(crate) fn encoded_len(&self) -> usize {
@@ -386,69 +262,6 @@
             Self::Datagrams { datagrams, .. } => {
                 32 // nodeid
                 + datagrams.encoded_len()
-=======
-    }
-
-    pub(crate) fn encoded_len(&self) -> usize {
-        let payload_len = match self {
-            Self::ClientInfo { message, .. } => {
-                MAGIC.len()
-                + 32 // node id
-                + 64 // signature
-                + message.len()
-            }
-            Self::SendPacket { packet, .. } => {
-                32 // node id
-                + packet.len()
-            }
-            Self::RecvPacket { content, .. } => {
-                32 // node id
-                + content.len()
-            }
-            Self::KeepAlive => 0,
-            Self::NotePreferred { .. } => 1,
-            Self::NodeGone { .. } => 32,
-            Self::Ping { .. } | Self::Pong { .. } => 8,
-            Self::Health { problem } => problem.len(),
-            Self::Restarting { .. } => {
-                4 // u32
-                + 4 // u32
-            }
-        };
-        1 // frame type
-        + payload_len
-    }
-
-    #[allow(clippy::result_large_err)]
-    pub(crate) fn from_bytes(bytes: Bytes, cache: &KeyCache) -> Result<Self, RecvError> {
-        if bytes.is_empty() {
-            return Err(TooSmallSnafu.build());
-        }
-        let frame_type = FrameType::from(bytes[0]);
-        let content = bytes.slice(1..);
-        let res = match frame_type {
-            FrameType::ClientInfo => {
-                if content.len() < PublicKey::LENGTH + Signature::BYTE_SIZE + MAGIC.len() {
-                    return Err(InvalidFrameSnafu.build());
-                }
-                if &content[..MAGIC.len()] != MAGIC.as_bytes() {
-                    return Err(InvalidFrameSnafu.build());
-                }
-
-                let start = MAGIC.len();
-                let client_public_key =
-                    cache.key_from_slice(&content[start..start + PublicKey::LENGTH])?;
-                let start = start + PublicKey::LENGTH;
-                let signature =
-                    Signature::from_slice(&content[start..start + Signature::BYTE_SIZE])?;
-                let start = start + Signature::BYTE_SIZE;
-                let message = content.slice(start..);
-                Self::ClientInfo {
-                    client_public_key,
-                    message,
-                    signature,
-                }
->>>>>>> 0776687e
             }
             Self::NodeGone(_) => 32,
             Self::Health { problem } => problem.len(),
@@ -539,7 +352,6 @@
     }
 }
 
-<<<<<<< HEAD
 impl ClientToRelayMsg {
     pub(crate) fn typ(&self) -> FrameType {
         match self {
@@ -609,24 +421,6 @@
                 Self::Datagrams {
                     dst_node_id,
                     datagrams,
-=======
-/// Receives the next frame and matches the frame type. If the correct type is found returns the content,
-/// otherwise an error.
-#[cfg(any(test, feature = "server"))]
-pub(crate) async fn recv_frame<E, S: Stream<Item = Result<Frame, E>> + Unpin>(
-    frame_type: FrameType,
-    mut stream: S,
-) -> Result<Frame, E>
-where
-    RecvError: Into<E>,
-{
-    match stream.next().await {
-        Some(Ok(frame)) => {
-            if frame_type != frame.typ() {
-                return Err(UnexpectedFrameSnafu {
-                    got: frame.typ(),
-                    expected: frame_type,
->>>>>>> 0776687e
                 }
             }
             FrameType::Ping => {
@@ -649,7 +443,6 @@
     }
 }
 
-<<<<<<< HEAD
 #[cfg(test)]
 #[cfg(feature = "server")]
 mod tests {
@@ -674,33 +467,6 @@
             let expected_bytes = HEXLOWER.decode(&stripped).unwrap();
             assert_eq!(HEXLOWER.encode(&bytes), HEXLOWER.encode(&expected_bytes));
         }
-=======
-#[cfg(all(test, feature = "server"))]
-mod tests {
-    use data_encoding::HEXLOWER;
-    use iroh_base::SecretKey;
-    use n0_snafu::{Result, ResultExt};
-
-    use super::*;
-    use crate::server::streams::RelayedStream;
-
-    #[tokio::test]
-    async fn test_send_recv_client_key() -> Result {
-        let (reader, writer) = tokio::io::duplex(1024);
-        let mut reader = RelayedStream::test_client(reader);
-        let mut writer = RelayedStream::test_server(writer).sink_err_into();
-
-        let client_key = SecretKey::generate(rand::thread_rng());
-        let client_info = ClientInfo {
-            version: PROTOCOL_VERSION,
-        };
-        println!("client_key pub {:?}", client_key.public());
-        send_client_key(&mut writer, &client_key, &client_info).await?;
-        let (client_pub_key, got_client_info) = recv_client_key(&mut reader).await?;
-        assert_eq!(client_key.public(), client_pub_key);
-        assert_eq!(client_info, got_client_info);
-        Ok(())
->>>>>>> 0776687e
     }
 
     #[test]
@@ -775,7 +541,6 @@
                 ClientToRelayMsg::Ping([42u8; 8]).write_to(Vec::new()),
                 "0f 2a 2a 2a 2a 2a 2a 2a 2a",
             ),
-<<<<<<< HEAD
             (
                 ClientToRelayMsg::Pong([42u8; 8]).write_to(Vec::new()),
                 "10 2a 2a 2a 2a 2a 2a 2a 2a",
@@ -804,25 +569,6 @@
                 48 65 6c 6c 6f 20 57 6f 72 6c 64 21",
             ),
         ]);
-=======
-        ];
-
-        for (frame, expected_hex) in frames {
-            let bytes = frame.to_bytes().freeze();
-            let stripped: Vec<u8> = expected_hex
-                .chars()
-                .filter_map(|s| {
-                    if s.is_ascii_whitespace() {
-                        None
-                    } else {
-                        Some(s as u8)
-                    }
-                })
-                .collect();
-            let expected_bytes = HEXLOWER.decode(&stripped).unwrap();
-            assert_eq!(bytes, expected_bytes);
-        }
->>>>>>> 0776687e
 
         Ok(())
     }
@@ -891,7 +637,6 @@
         prop_oneof![recv_packet, node_gone, ping, pong, health, restarting]
     }
 
-<<<<<<< HEAD
     fn client_server_frame() -> impl Strategy<Value = ClientToRelayMsg> {
         let send_packet =
             (key(), datagrams()).prop_map(|(dst_node_id, datagrams)| ClientToRelayMsg::Datagrams {
@@ -915,18 +660,10 @@
         fn client_server_frame_roundtrip(frame in client_server_frame()) {
             let encoded = frame.to_bytes().freeze();
             let decoded = ClientToRelayMsg::from_bytes(encoded, &KeyCache::test()).unwrap();
-=======
-    proptest! {
+            prop_assert_eq!(frame, decoded);
+        }
+
         #[test]
-        fn frame_roundtrip(frame in frame()) {
-            let encoded = frame.to_bytes().freeze();
-            let decoded = Frame::from_bytes(encoded, &KeyCache::test()).unwrap();
->>>>>>> 0776687e
-            prop_assert_eq!(frame, decoded);
-        }
-
-        #[test]
-<<<<<<< HEAD
         fn server_client_frame_encoded_len(frame in server_client_frame()) {
             let claimed_encoded_len = frame.encoded_len();
             let actual_encoded_len = frame.to_bytes().len();
@@ -935,9 +672,6 @@
 
         #[test]
         fn client_server_frame_encoded_len(frame in client_server_frame()) {
-=======
-        fn frame_encoded_len(frame in frame()) {
->>>>>>> 0776687e
             let claimed_encoded_len = frame.encoded_len();
             let actual_encoded_len = frame.to_bytes().len();
             prop_assert_eq!(claimed_encoded_len, actual_encoded_len);
