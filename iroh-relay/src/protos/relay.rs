--- conflicted
+++ resolved
@@ -224,12 +224,8 @@
 /// Reads the `FrameType::ClientInfo` frame from the client (its proof of identity)
 /// upon it's initial connection.
 #[cfg(any(test, feature = "server"))]
-<<<<<<< HEAD
 #[deprecated = "switch to proper handshake"]
-pub(crate) async fn legacy_recv_client_key<S: Stream<Item = anyhow::Result<Frame>> + Unpin>(
-=======
-pub(crate) async fn recv_client_key<E, S: Stream<Item = Result<Frame, E>> + Unpin>(
->>>>>>> d4de591c
+pub(crate) async fn legacy_recv_client_key<E, S: Stream<Item = Result<FrameE>> + Unpin>(
     stream: S,
 ) -> Result<(PublicKey, ClientInfo), E>
 where
@@ -716,12 +712,8 @@
     }
 
     #[tokio::test]
-<<<<<<< HEAD
     #[allow(deprecated)]
-    async fn test_send_recv_client_key() -> anyhow::Result<()> {
-=======
     async fn test_send_recv_client_key() -> Result {
->>>>>>> d4de591c
         let (reader, writer) = tokio::io::duplex(1024);
         let mut reader = FramedRead::new(reader, RelayCodec::test());
         let mut writer =
